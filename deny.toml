--- conflicted
+++ resolved
@@ -5,11 +5,7 @@
 allow = [
     "Apache-2.0",
     "MIT",
-<<<<<<< HEAD
-    "Unicode-DFS-2016"
-=======
     "Unicode-DFS-2016",
->>>>>>> c01f300d
 ]
 
 [advisories]
